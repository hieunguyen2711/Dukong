"use client";

import { useState, useEffect } from "react";
import Link from "next/link";
import {
  Users,
  GraduationCap,
  Calendar,
  Mail,
  Search,
  X,
  Filter,
  SortAsc,
  Eye,
  EyeOff,
  AlertTriangle,
  Send,
  Bell,
} from "lucide-react";
import SchedulingConflicts from "../components/SchedulingConflicts";
import { useHighPriorityConflicts } from "../hooks/useHighPriorityConflicts";
import {
  isStudentAtRisk as checkStudentAtRisk,
  sendStudentMeetingRequest,
  sendBulkMeetingRequests,
} from "../utils/emailAlerts";

interface Student {
  id: string;
  name: string;
  email: string;
  gradYear: number;
  expectedGraduation: string;
  totalCredits: number;
  completedCredits: number;
  inProgressCredits: number;
  plannedCredits: number;
}

// Sophisticated "At Risk" Logic
const isStudentAtRisk = (student: Student): boolean => {
  const CREDITS_NEEDED = 120;
  const MAX_CREDITS_PER_SEMESTER = 15; // Realistic maximum per semester
  const TYPICAL_CREDITS_PER_SEMESTER = 12; // More conservative estimate

  // Parse graduation term (e.g., "Spring 2025", "Fall 2025", "sp2026", "fa2026")
  let gradMatch = student.expectedGraduation.match(/(Spring|Fall)\s+(\d{4})/);

  // Handle short format like "sp2026", "fa2026"
  if (!gradMatch) {
    const shortMatch = student.expectedGraduation.match(/(sp|fa)(\d{4})/);
    if (shortMatch) {
      const [, shortSem, year] = shortMatch;
      gradMatch = [
        student.expectedGraduation,
        shortSem === "sp" ? "Spring" : "Fall",
        year,
      ];
    }
  }

  if (!gradMatch) return false;

  const [, gradSemester, gradYearStr] = gradMatch;
  const gradYear = parseInt(gradYearStr);

  // Calculate current semester info
  const now = new Date();
  const currentYear = now.getFullYear();
  const currentMonth = now.getMonth() + 1; // 0-based to 1-based
  const isSpring = currentMonth <= 7; // Jan-July = Spring semester period

  // Calculate semesters remaining until graduation
  let semestersRemaining = 0;

  if (gradYear > currentYear) {
    // Graduating in a future year
    const yearsRemaining = gradYear - currentYear;
    semestersRemaining = yearsRemaining * 2;

    // Adjust for current semester position and graduation semester
    if (isSpring && gradSemester === "Spring") {
      semestersRemaining -= 1; // Spring to Spring
    } else if (!isSpring && gradSemester === "Fall") {
      semestersRemaining += 0; // Fall to Fall
    } else if (isSpring && gradSemester === "Fall") {
      semestersRemaining -= 0.5; // Spring to Fall (half year less)
    } else {
      semestersRemaining -= 1.5; // Fall to Spring (1.5 years less)
    }
  } else if (gradYear === currentYear) {
    // Graduating this year
    if (gradSemester === "Spring" && isSpring) {
      semestersRemaining = 1; // Currently in spring, graduating spring
    } else if (gradSemester === "Fall" && !isSpring) {
      semestersRemaining = 1; // Currently in fall, graduating fall
    } else if (gradSemester === "Fall" && isSpring) {
      semestersRemaining = 1; // Currently in spring, graduating fall
    } else {
      semestersRemaining = 0; // Should have already graduated
    }
  } else {
    // Graduation date is in the past
    return true; // Definitely at risk if past graduation date
  }

  // Ensure minimum of 0 semesters
  semestersRemaining = Math.max(0, semestersRemaining);

  // Calculate credits earned and needed
  const creditsCompleted = student.completedCredits || 0;
  const creditsInProgress = student.inProgressCredits || 0;
  const totalCreditsEarnedOrInProgress = creditsCompleted + creditsInProgress;
  const creditsStillNeeded = Math.max(
    0,
    CREDITS_NEEDED - totalCreditsEarnedOrInProgress
  );

  // Risk assessment scenarios

  // 1. Already past graduation date with insufficient credits
  if (semestersRemaining <= 0 && creditsStillNeeded > 0) {
    return true;
  }

  // 2. No time remaining
  if (semestersRemaining <= 0) {
    return false; // Should be graduating, not at risk if they have enough credits
  }

  // 3. Check if they can realistically complete remaining credits
  const maxPossibleCredits = semestersRemaining * MAX_CREDITS_PER_SEMESTER;
  const typicalPossibleCredits =
    semestersRemaining * TYPICAL_CREDITS_PER_SEMESTER;

  // Definitely at risk if impossible even with max load
  if (creditsStillNeeded > maxPossibleCredits) {
    return true;
  }

  // At risk if they need more than typical course load
  if (creditsStillNeeded > typicalPossibleCredits) {
    return true;
  }

  // 4. Special case: Very close to graduation but behind schedule
  if (
    semestersRemaining <= 1 &&
    creditsStillNeeded > MAX_CREDITS_PER_SEMESTER * 0.8
  ) {
    return true; // Need more than 80% of max load in final semester
  }

  // 5. Early warning: More than 2 years out but significantly behind
  if (semestersRemaining >= 4) {
    const expectedCreditsAtThisPoint =
      (8 - semestersRemaining) * TYPICAL_CREDITS_PER_SEMESTER;
    if (totalCreditsEarnedOrInProgress < expectedCreditsAtThisPoint * 0.7) {
      return true; // Less than 70% of expected progress
    }
  }

  return false; // Not at risk
};

export default function Home() {
  const [students, setStudents] = useState<Student[]>([]);
  const [filteredStudents, setFilteredStudents] = useState<Student[]>([]);
  const [loading, setLoading] = useState(true);
  const [error, setError] = useState<string | null>(null);
  const [searchQuery, setSearchQuery] = useState("");
  const [sortBy, setSortBy] = useState<"name" | "progress" | "gradYear">(
    "name"
  );
  const [sortDirection, setSortDirection] = useState<"asc" | "desc">("asc");
  const [showFilters, setShowFilters] = useState(false);
  const [filterGradYear, setFilterGradYear] = useState<string>("all");
  const [filterProgress, setFilterProgress] = useState<string>("all");
  const { highPriorityCount } = useHighPriorityConflicts();

  // Meeting request states
  const [advisorName, setAdvisorName] = useState("");
  const [sendingRequest, setSendingRequest] = useState(false);
  const [requestMessage, setRequestMessage] = useState("");
  const [showRequestModal, setShowRequestModal] = useState(false);
  const [selectedStudent, setSelectedStudent] = useState<Student | null>(null);

  useEffect(() => {
    fetchStudents();
  }, []);

  const fetchStudents = async () => {
    try {
      setLoading(true);
      // Since we don't have a students list API, we'll read the JSON file directly
      const response = await fetch("/students.json");
      if (!response.ok) {
        throw new Error("Failed to fetch students data");
      }
      const data = await response.json();
      setStudents(data);
      setFilteredStudents(data);
    } catch (err) {
      setError(err instanceof Error ? err.message : "An error occurred");
    } finally {
      setLoading(false);
    }
  };

  // Advanced filtering and sorting functionality
  useEffect(() => {
    let filtered = students;

    // Search filter
    if (searchQuery.trim()) {
      const query = searchQuery.toLowerCase();
      filtered = filtered.filter(
        (student) =>
          student.name.toLowerCase().includes(query) ||
          student.email.toLowerCase().includes(query) ||
          student.id.toLowerCase().includes(query) ||
          student.expectedGraduation.toLowerCase().includes(query)
      );
    }

    // Graduation year filter
    if (filterGradYear !== "all") {
      const currentYear = new Date().getFullYear();
      const targetYear = parseInt(filterGradYear);
      filtered = filtered.filter((student) => student.gradYear === targetYear);
    }

    // Progress filter
    if (filterProgress !== "all") {
      filtered = filtered.filter((student) => {
        const progressPercent = (student.completedCredits / 120) * 100;
        switch (filterProgress) {
          case "low":
            return progressPercent < 25;
          case "medium":
            return progressPercent >= 25 && progressPercent < 75;
          case "high":
            return progressPercent >= 75;
          default:
            return true;
        }
      });
    }

    // Sorting
    filtered.sort((a, b) => {
      let result = 0;
      
      switch (sortBy) {
        case "name":
          result = a.name.localeCompare(b.name);
          break;
        case "progress":
          // Use consistent progress calculation (completed + in progress)
          const progressA = (a.completedCredits + a.inProgressCredits) / 120;
          const progressB = (b.completedCredits + b.inProgressCredits) / 120;
          result = progressB - progressA; // Higher progress first by default
          break;
        case "gradYear":
          result = a.gradYear - b.gradYear;
          break;
        default:
          result = 0;
      }
      
      // Apply sort direction
      return sortDirection === "desc" ? -result : result;
    });

    setFilteredStudents(filtered);
  }, [searchQuery, students, filterGradYear, filterProgress, sortBy, sortDirection]);

  const clearSearch = () => {
    setSearchQuery("");
  };

<<<<<<< HEAD
  // Meeting request functions
  const sendSingleMeetingRequest = async (student: Student) => {
    if (!advisorName.trim()) {
      setRequestMessage("Please enter your name as the advisor");
      return;
    }

    setSendingRequest(true);
    setRequestMessage("");

    try {
      await sendStudentMeetingRequest(student, advisorName, "meeting_request");
      setRequestMessage(`Meeting request sent to ${student.name} successfully`);
    } catch (error) {
      setRequestMessage(
        `Failed to send meeting request: ${
          error instanceof Error ? error.message : "Unknown error"
        }`
      );
    } finally {
      setSendingRequest(false);
    }
  };

  const handleBulkMeetingRequests = async () => {
    if (!advisorName.trim()) {
      setRequestMessage("Please enter your name as the advisor");
      return;
    }

    setSendingRequest(true);
    setRequestMessage("");

    try {
      const result = await sendBulkMeetingRequests(students, advisorName);
      if (result.success) {
        setRequestMessage(
          `Successfully sent meeting requests to ${result.sentCount} at-risk students`
        );
      } else {
        setRequestMessage(
          `Sent ${result.sentCount} requests, ${result.errorCount} failed`
        );
      }
    } catch (error) {
      setRequestMessage(
        `Failed to send meeting requests: ${
          error instanceof Error ? error.message : "Unknown error"
        }`
      );
    } finally {
      setSendingRequest(false);
=======
  const handleSortChange = (newSortBy: "name" | "progress" | "gradYear") => {
    if (sortBy === newSortBy) {
      // Toggle direction if same sort field
      setSortDirection(sortDirection === "asc" ? "desc" : "asc");
    } else {
      // Set new sort field with default direction
      setSortBy(newSortBy);
      setSortDirection("asc");
>>>>>>> 5dacfbbf
    }
  };

  const getGradYearColor = (gradYear: number) => {
    const currentYear = new Date().getFullYear();
    if (gradYear <= currentYear) return "text-red-600 bg-red-50";
    if (gradYear === currentYear + 1) return "text-orange-600 bg-orange-50";
    return "text-green-600 bg-green-50";
  };

  if (loading) {
    return (
      <div className="min-h-screen bg-gray-50 flex items-center justify-center">
        <div className="text-center">
          <div className="animate-spin rounded-full h-32 w-32 border-b-2 border-blue-600 mx-auto"></div>
          <div className="text-lg text-gray-600 mt-4">Loading students...</div>
        </div>
      </div>
    );
  }

  if (error) {
    return (
      <div className="min-h-screen bg-gray-50 flex items-center justify-center">
        <div className="bg-red-50 border border-red-200 rounded-lg p-8 max-w-md">
          <div className="text-red-800 text-center">
            <div className="text-lg font-semibold mb-2">
              Error Loading Students
            </div>
            <div className="mb-4">{error}</div>
            <button
              onClick={fetchStudents}
              className="px-4 py-2 bg-red-600 text-white rounded hover:bg-red-700"
            >
              Retry
            </button>
          </div>
        </div>
      </div>
    );
  }

  return (
    <div className="min-h-screen bg-gray-50">
      {/* Header */}
      <div className="bg-white shadow-sm border-b">
        <div className="max-w-7xl mx-auto px-6 py-8">
          <div>
            <h1 className="text-3xl font-bold text-gray-900">
              Academic Advisor Dashboard
            </h1>
            <p className="text-gray-600 mt-1">
              Manage student four-year plans and track academic progress
            </p>
          </div>
          <div className="mt-6 flex flex-col sm:flex-row sm:items-center sm:justify-between space-y-4 sm:space-y-0">
            <div className="flex items-center space-x-6 text-sm text-gray-600">
              <div className="flex items-center space-x-2">
                <Users className="h-4 w-4" />
                <span>
                  {filteredStudents.length} of {students.length} Students
                </span>
              </div>
              <div className="flex items-center space-x-2">
                <Calendar className="h-4 w-4" />
                <span>Academic Year 2025-2026</span>
              </div>
            </div>

            {/* Enhanced Search and Filter Controls */}
            <div className="flex flex-col sm:flex-row gap-4 w-full sm:w-auto">
              {/* Meeting Request Controls */}
              <div className="flex items-center space-x-3">
                <button
                  onClick={() => setShowRequestModal(true)}
                  className="flex items-center space-x-2 px-4 py-2 bg-blue-600 text-white rounded-lg hover:bg-blue-700 transition-colors"
                  title="Send meeting requests to all at-risk students"
                >
                  <Bell className="w-4 h-4" />
                  <span className="hidden sm:inline">Request Meetings</span>
                </button>
              </div>

              {/* Search Component */}
              <div className="relative max-w-md w-full sm:w-auto">
                <div className="relative">
                  <Search className="absolute left-3 top-1/2 transform -translate-y-1/2 h-4 w-4 text-gray-400" />
                  <input
                    type="text"
                    placeholder="Search students by name, email, or ID..."
                    value={searchQuery}
                    onChange={(e) => setSearchQuery(e.target.value)}
                    className="w-full pl-10 pr-10 py-2 border border-gray-300 rounded-lg focus:ring-2 focus:ring-blue-500 focus:border-blue-500 outline-none transition-all duration-200"
                    aria-label="Search students"
                    aria-describedby="search-results"
                  />
                  {searchQuery && (
                    <button
                      onClick={clearSearch}
                      className="absolute right-3 top-1/2 transform -translate-y-1/2 p-1 hover:bg-gray-100 rounded-full transition-colors duration-200"
                      title="Clear search"
                      aria-label="Clear search"
                    >
                      <X className="h-4 w-4 text-gray-400" />
                    </button>
                  )}
                </div>
                <div
                  id="search-results"
                  className="absolute top-full left-0 right-0 mt-1 text-xs text-gray-500"
                >
                  {searchQuery &&
                    (filteredStudents.length === 0
                      ? "No students found"
                      : `${filteredStudents.length} student${
                          filteredStudents.length === 1 ? "" : "s"
                        } found`)}
                </div>
              </div>

              {/* Filter and Sort Controls */}
              <div className="flex gap-2">
                <button
                  onClick={() => setShowFilters(!showFilters)}
                  className={`flex items-center gap-2 px-3 py-2 rounded-lg border transition-all duration-200 ${
                    showFilters
                      ? "bg-blue-50 border-blue-300 text-blue-700"
                      : "bg-white border-gray-300 text-gray-700 hover:bg-gray-50"
                  }`}
                  aria-label="Toggle filters"
                  aria-expanded={showFilters}
                >
                  <Filter className="h-4 w-4" />
                  <span className="hidden sm:inline">Filters</span>
                </button>

                <select
                  value={sortBy}
                  onChange={(e) =>
                    handleSortChange(
                      e.target.value as "name" | "progress" | "gradYear"
                    )
                  }
                  className="px-3 py-2 border border-gray-300 rounded-lg bg-white text-gray-700 focus:ring-2 focus:ring-blue-500 focus:border-blue-500 outline-none transition-all duration-200"
                  aria-label="Sort students by"
                >
                  <option value="name">Sort by Name</option>
                  <option value="progress">Sort by Progress</option>
                  <option value="gradYear">Sort by Grad Year</option>
                </select>

                <button
                  onClick={() => setSortDirection(sortDirection === "asc" ? "desc" : "asc")}
                  className="flex items-center gap-1 px-3 py-2 border border-gray-300 rounded-lg bg-white text-gray-700 hover:bg-gray-50 transition-all duration-200"
                  aria-label={`Sort ${sortDirection === "asc" ? "descending" : "ascending"}`}
                  title={`Sort ${sortDirection === "asc" ? "descending" : "ascending"}`}
                >
                  <SortAsc className={`h-4 w-4 ${sortDirection === "desc" ? "rotate-180" : ""}`} />
                  <span className="hidden sm:inline text-sm">
                    {sortDirection === "asc" ? "A-Z" : "Z-A"}
                  </span>
                </button>
              </div>
            </div>
          </div>
        </div>
      </div>

      {/* Filter Panel */}
      {showFilters && (
        <div className="bg-white border-b border-gray-200 shadow-sm">
          <div className="max-w-7xl mx-auto px-6 py-4">
            <div className="grid grid-cols-1 sm:grid-cols-2 lg:grid-cols-3 gap-4">
              <div>
                <label
                  htmlFor="grad-year-filter"
                  className="block text-sm font-medium text-gray-700 mb-2"
                >
                  Graduation Year
                </label>
                <select
                  id="grad-year-filter"
                  value={filterGradYear}
                  onChange={(e) => setFilterGradYear(e.target.value)}
                  className="w-full px-3 py-2 border border-gray-300 rounded-lg bg-white text-gray-700 focus:ring-2 focus:ring-blue-500 focus:border-blue-500 outline-none"
                  aria-label="Filter by graduation year"
                >
                  <option value="all">All Years</option>
                  <option value="2025">2025</option>
                  <option value="2026">2026</option>
                  <option value="2027">2027</option>
                  <option value="2028">2028</option>
                </select>
              </div>

              <div>
                <label
                  htmlFor="progress-filter"
                  className="block text-sm font-medium text-gray-700 mb-2"
                >
                  Progress Level
                </label>
                <select
                  id="progress-filter"
                  value={filterProgress}
                  onChange={(e) => setFilterProgress(e.target.value)}
                  className="w-full px-3 py-2 border border-gray-300 rounded-lg bg-white text-gray-700 focus:ring-2 focus:ring-blue-500 focus:border-blue-500 outline-none"
                  aria-label="Filter by progress level"
                >
                  <option value="all">All Progress Levels</option>
                  <option value="low">Low Progress (&lt;25%)</option>
                  <option value="medium">Medium Progress (25-75%)</option>
                  <option value="high">High Progress (&gt;75%)</option>
                </select>
              </div>

              <div className="flex items-end">
                <button
                  onClick={() => {
                    setFilterGradYear("all");
                    setFilterProgress("all");
                    setSearchQuery("");
                  }}
                  className="w-full px-4 py-2 bg-gray-100 text-gray-700 rounded-lg hover:bg-gray-200 transition-colors duration-200"
                  aria-label="Clear all filters"
                >
                  Clear All Filters
                </button>
              </div>
            </div>
          </div>
        </div>
      )}

      {/* Main Content */}
      <div className="max-w-7xl mx-auto px-6 py-8">
        {/* Scheduling Conflicts Link */}
        <div className="mb-8">
          <div className="bg-white rounded-lg shadow-sm border border-gray-200 p-6">
            <div className="flex items-center justify-between">
              <div className="flex items-center space-x-3">
                <AlertTriangle className="h-6 w-6 text-orange-600" />
                <div>
                  <h2 className="text-lg font-semibold text-gray-900">
                    Scheduling Conflicts Report
                  </h2>
                  <p className="text-gray-600 text-sm">
                    View detailed course scheduling conflicts and student
                    overlap analysis
                  </p>
                </div>
              </div>
              <div className="flex items-center space-x-3">
                {highPriorityCount > 0 && (
                  <div className="flex items-center space-x-2 px-3 py-1 bg-red-100 text-red-800 rounded-full text-sm font-medium animate-pulse">
                    <AlertTriangle className="h-4 w-4" />
                    <span>{highPriorityCount} High Priority</span>
                  </div>
                )}
                <Link
                  href="/conflicts"
                  className={`px-4 py-2 rounded-lg transition-colors ${
                    highPriorityCount > 0
                      ? "bg-red-600 text-white hover:bg-red-700"
                      : "bg-blue-600 text-white hover:bg-blue-700"
                  }`}
                >
                  View Conflicts Report
                </Link>
              </div>
            </div>
          </div>
        </div>

        {/* Students Grid */}
        {filteredStudents.length === 0 && searchQuery ? (
          <div className="text-center py-12">
            <Search className="h-12 w-12 text-gray-300 mx-auto mb-4" />
            <h3 className="text-lg font-medium text-gray-900 mb-2">
              No students found
            </h3>
            <p className="text-gray-500">
              No students match your search for "
              <span className="font-medium">{searchQuery}</span>". Try searching
              by name, email, student ID, or graduation term.
            </p>
            <button
              onClick={clearSearch}
              className="mt-4 px-4 py-2 bg-blue-600 text-white rounded-lg hover:bg-blue-700 transition-colors"
            >
              Clear search
            </button>
          </div>
        ) : (
          <div>
            <h2 className="text-2xl font-bold text-gray-900 mb-6">
              Student Directory
            </h2>
            <div className="grid grid-cols-1 sm:grid-cols-2 lg:grid-cols-3 xl:grid-cols-4 gap-4 sm:gap-6">
              {filteredStudents.map((student, index) => {
                const progressPercent = Math.round(
                  ((student.completedCredits + student.inProgressCredits) /
                    120) *
                    100
                );
                const isAtRisk = checkStudentAtRisk(student);

                return (
                  <Link
                    key={student.id}
                    href={`/student/${student.id}`}
                    className={`bg-white rounded-xl shadow-sm border transition-all duration-300 hover:shadow-lg hover:scale-[1.02] focus:outline-none focus:ring-2 focus:ring-blue-500 focus:ring-offset-2 ${
                      isAtRisk
                        ? "border-red-200 bg-red-50/30"
                        : "border-gray-200"
                    }`}
                    aria-label={`View ${student.name}'s academic plan. Progress: ${progressPercent}%`}
                    tabIndex={0}
                  >
                    <div className="p-6">
                      <div className="flex justify-between items-start mb-4">
                        <div className="flex-1 min-w-0">
                          <h3 className="text-lg font-semibold text-gray-900 truncate">
                            {student.name}
                          </h3>
                          <div className="flex items-center space-x-1 text-gray-600 mt-1">
                            <Mail
                              className="h-4 w-4 flex-shrink-0"
                              aria-hidden="true"
                            />
                            <span className="text-sm truncate">
                              {student.email}
                            </span>
                          </div>
                        </div>
                        <div className="flex flex-col items-end space-y-1">
                          <div
                            className={`px-3 py-1 rounded-full text-xs font-medium ${getGradYearColor(
                              student.gradYear
                            )}`}
                            aria-label={`Graduation year: ${student.gradYear}`}
                          >
                            {student.gradYear}
                          </div>
                          {isAtRisk && (
                            <div className="px-2 py-1 bg-red-100 text-red-700 rounded-full text-xs font-medium">
                              At Risk
                            </div>
                          )}
                        </div>
                      </div>

                      <div className="space-y-2">
                        <div className="flex justify-between text-sm">
                          <span className="text-gray-600">
                            Expected Graduation:
                          </span>
                          <span className="font-medium">
                            {student.expectedGraduation}
                          </span>
                        </div>
                        <div className="flex justify-between text-sm">
                          <span className="text-gray-600">Total Credits:</span>
                          <span className="font-medium">
                            {student.totalCredits}
                          </span>
                        </div>
                        <div className="flex justify-between text-sm">
                          <span className="text-gray-600">Completed:</span>
                          <span className="text-green-600 font-medium">
                            {student.completedCredits}
                          </span>
                        </div>
                        <div className="flex justify-between text-sm">
                          <span className="text-gray-600">In Progress:</span>
                          <span className="text-yellow-600 font-medium">
                            {student.inProgressCredits}
                          </span>
                        </div>
                        <div className="flex justify-between text-sm">
                          <span className="text-gray-600">Planned:</span>
                          <span className="text-blue-600 font-medium">
                            {student.plannedCredits}
                          </span>
                        </div>
                      </div>

                      {/* Enhanced Progress Bar */}
                      <div className="mt-4">
                        <div className="flex justify-between text-xs text-gray-600 mb-2">
                          <span className="font-medium">Academic Progress</span>
                          <span className="font-semibold">
                            {progressPercent}% Complete
                          </span>
                        </div>
                        <div
                          className="w-full bg-gray-200 rounded-full h-3 relative overflow-hidden"
                          role="progressbar"
                          aria-valuenow={progressPercent}
                          aria-valuemin={0}
                          aria-valuemax={100}
                          aria-label={`Academic progress: ${progressPercent}% complete`}
                        >
                          {/* Completed credits (green) */}
                          <div
                            className="bg-gradient-to-r from-green-500 to-green-600 h-3 rounded-l-full transition-all duration-500 ease-out"
                            style={{
                              width: `${
                                (student.completedCredits / 120) * 100
                              }%`,
                            }}
                            aria-label={`${student.completedCredits} credits completed`}
                          ></div>
                          {/* In progress credits (yellow) */}
                          <div
                            className="bg-gradient-to-r from-yellow-500 to-yellow-600 h-3 absolute top-0 transition-all duration-500 ease-out"
                            style={{
                              left: `${
                                (student.completedCredits / 120) * 100
                              }%`,
                              width: `${
                                (student.inProgressCredits / 120) * 100
                              }%`,
                            }}
                            aria-label={`${student.inProgressCredits} credits in progress`}
                          ></div>
                          {/* Planned credits (blue) */}
                          <div
                            className="bg-gradient-to-r from-blue-500 to-blue-600 h-3 absolute top-0 transition-all duration-500 ease-out"
                            style={{
                              left: `${
                                ((student.completedCredits +
                                  student.inProgressCredits) /
                                  120) *
                                100
                              }%`,
                              width: `${(student.plannedCredits / 120) * 100}%`,
                            }}
                            aria-label={`${student.plannedCredits} credits planned`}
                          ></div>
                        </div>

                        {/* Progress Legend */}
                        <div className="flex justify-between text-xs text-gray-500 mt-2">
                          <div className="flex items-center space-x-1">
                            <div className="w-2 h-2 bg-green-500 rounded-full"></div>
                            <span>{student.completedCredits} completed</span>
                          </div>
                          <div className="flex items-center space-x-1">
                            <div className="w-2 h-2 bg-yellow-500 rounded-full"></div>
                            <span>{student.inProgressCredits} in progress</span>
                          </div>
                          <div className="flex items-center space-x-1">
                            <div className="w-2 h-2 bg-blue-500 rounded-full"></div>
                            <span>{student.plannedCredits} planned</span>
                          </div>
                        </div>
                      </div>

                      {/* Action Buttons */}
                      <div className="mt-4 flex items-center justify-between">
                        <span className="text-blue-600 text-sm font-medium hover:text-blue-700 transition-colors duration-200">
                          View Four-Year Plan →
                        </span>
                        {isAtRisk && (
                          <button
                            onClick={(e) => {
                              e.preventDefault();
                              e.stopPropagation();
                              setSelectedStudent(student);
                              setShowRequestModal(true);
                            }}
                            disabled={sendingRequest}
                            className="flex items-center space-x-1 px-2 py-1 bg-blue-100 text-blue-700 rounded-md hover:bg-blue-200 transition-colors text-xs disabled:opacity-50"
                            title="Send meeting request to this student"
                          >
                            <Send className="w-3 h-3" />
                            <span>Meet</span>
                          </button>
                        )}
                      </div>
                    </div>
                  </Link>
                );
              })}
            </div>
          </div>
        )}

        {/* Summary Dashboard */}
        <div className="mt-12">
          <h2 className="text-2xl font-bold text-gray-900 mb-6">
            Academic Overview
          </h2>
          <div className="grid grid-cols-1 sm:grid-cols-2 lg:grid-cols-4 gap-4 sm:gap-6 mb-8">
            <div className="bg-white rounded-xl p-6 shadow-sm border border-gray-200">
              <div className="flex items-center justify-between">
                <div>
                  <p className="text-sm font-medium text-gray-600">
                    Total Students
                  </p>
                  <p className="text-3xl font-bold text-gray-900">
                    {students.length}
                  </p>
                </div>
                <div className="p-3 bg-blue-100 rounded-full">
                  <Users className="h-6 w-6 text-blue-600" />
                </div>
              </div>
            </div>

            <div className="bg-white rounded-xl p-6 shadow-sm border border-gray-200">
              <div className="flex items-center justify-between">
                <div>
                  <p className="text-sm font-medium text-gray-600">
                    Avg Progress
                  </p>
                  <p className="text-3xl font-bold text-gray-900">
                    {students.length > 0
                      ? Math.round(
                          students.reduce(
                            (acc, student) =>
                              acc + (student.completedCredits / 120) * 100,
                            0
                          ) / students.length
                        )
                      : 0}
                    %
                  </p>
                </div>
                <div className="p-3 bg-green-100 rounded-full">
                  <GraduationCap className="h-6 w-6 text-green-600" />
                </div>
              </div>
            </div>

            <div className="bg-white rounded-xl p-6 shadow-sm border border-gray-200">
              <div className="flex items-center justify-between">
                <div>
                  <p className="text-sm font-medium text-gray-600">At Risk</p>
                  <p className="text-3xl font-bold text-red-600">
                    {
                      students.filter((student) => isStudentAtRisk(student))
                        .length
                    }
                  </p>
                </div>
                <div className="p-3 bg-red-100 rounded-full">
                  <Eye className="h-6 w-6 text-red-600" />
                </div>
              </div>
            </div>

            <div className="bg-white rounded-xl p-6 shadow-sm border border-gray-200">
              <div className="flex items-center justify-between">
                <div>
                  <p className="text-sm font-medium text-gray-600">On Track</p>
                  <p className="text-3xl font-bold text-green-600">
                    {
                      students.filter((student) => {
                        const progress = (student.completedCredits / 120) * 100;
                        return progress >= 75;
                      }).length
                    }
                  </p>
                </div>
                <div className="p-3 bg-green-100 rounded-full">
                  <Calendar className="h-6 w-6 text-green-600" />
                </div>
              </div>
            </div>
          </div>
        </div>

        {/* Scheduling Conflicts Section */}
        <div className="mt-12">
          <SchedulingConflicts />
        </div>

        {/* Meeting Request Modal */}
        {showRequestModal && (
          <div className="fixed inset-0 bg-black bg-opacity-50 flex items-center justify-center z-50">
            <div className="bg-white rounded-lg p-6 w-full max-w-md mx-4">
              <div className="flex items-center justify-between mb-4">
                <h3 className="text-lg font-semibold text-gray-900">
                  {selectedStudent
                    ? `Send Meeting Request to ${selectedStudent.name}`
                    : "Send Meeting Requests"}
                </h3>
                <button
                  onClick={() => {
                    setShowRequestModal(false);
                    setSelectedStudent(null);
                  }}
                  className="text-gray-400 hover:text-gray-600"
                >
                  <X className="w-5 h-5" />
                </button>
              </div>

              <div className="mb-4">
                <label
                  htmlFor="advisor-name"
                  className="block text-sm font-medium text-gray-700 mb-2"
                >
                  Your Name (Advisor)
                </label>
                <input
                  id="advisor-name"
                  type="text"
                  value={advisorName}
                  onChange={(e) => setAdvisorName(e.target.value)}
                  placeholder="Dr. Smith"
                  className="w-full px-3 py-2 border border-gray-300 rounded-lg focus:ring-2 focus:ring-blue-500 focus:border-blue-500 outline-none"
                />
              </div>

              <div className="mb-4 p-3 bg-blue-50 rounded-lg">
                <div className="flex items-center space-x-2 text-blue-800 mb-2">
                  <Bell className="w-4 h-4" />
                  <span className="font-medium">Meeting Request Summary</span>
                </div>
                <p className="text-sm text-blue-700">
                  {selectedStudent
                    ? `This will send a meeting request to ${selectedStudent.name} asking them to schedule a meeting with you.`
                    : `This will send meeting requests to ${
                        students.filter((s) => checkStudentAtRisk(s)).length
                      } at-risk students asking them to schedule a meeting with you.`}
                </p>
              </div>

              {requestMessage && (
                <div
                  className={`mb-4 p-3 rounded-lg ${
                    requestMessage.includes("successfully") ||
                    requestMessage.includes("Success")
                      ? "bg-green-50 text-green-800 border border-green-200"
                      : "bg-red-50 text-red-800 border border-red-200"
                  }`}
                >
                  {requestMessage}
                </div>
              )}

              <div className="flex items-center justify-end space-x-3">
                <button
                  onClick={() => setShowRequestModal(false)}
                  className="px-4 py-2 text-gray-700 bg-gray-100 rounded-lg hover:bg-gray-200 transition-colors"
                >
                  Cancel
                </button>
                <button
                  onClick={
                    selectedStudent
                      ? () => sendSingleMeetingRequest(selectedStudent)
                      : handleBulkMeetingRequests
                  }
                  disabled={sendingRequest || !advisorName.trim()}
                  className="px-4 py-2 bg-blue-600 text-white rounded-lg hover:bg-blue-700 disabled:opacity-50 disabled:cursor-not-allowed transition-colors flex items-center space-x-2"
                >
                  {sendingRequest ? (
                    <>
                      <div className="w-4 h-4 border-2 border-white border-t-transparent rounded-full animate-spin"></div>
                      <span>Sending...</span>
                    </>
                  ) : (
                    <>
                      <Send className="w-4 h-4" />
                      <span>
                        {selectedStudent ? "Send Request" : "Send Requests"}
                      </span>
                    </>
                  )}
                </button>
              </div>
            </div>
          </div>
        )}
      </div>
    </div>
  );
}<|MERGE_RESOLUTION|>--- conflicted
+++ resolved
@@ -279,60 +279,6 @@
     setSearchQuery("");
   };
 
-<<<<<<< HEAD
-  // Meeting request functions
-  const sendSingleMeetingRequest = async (student: Student) => {
-    if (!advisorName.trim()) {
-      setRequestMessage("Please enter your name as the advisor");
-      return;
-    }
-
-    setSendingRequest(true);
-    setRequestMessage("");
-
-    try {
-      await sendStudentMeetingRequest(student, advisorName, "meeting_request");
-      setRequestMessage(`Meeting request sent to ${student.name} successfully`);
-    } catch (error) {
-      setRequestMessage(
-        `Failed to send meeting request: ${
-          error instanceof Error ? error.message : "Unknown error"
-        }`
-      );
-    } finally {
-      setSendingRequest(false);
-    }
-  };
-
-  const handleBulkMeetingRequests = async () => {
-    if (!advisorName.trim()) {
-      setRequestMessage("Please enter your name as the advisor");
-      return;
-    }
-
-    setSendingRequest(true);
-    setRequestMessage("");
-
-    try {
-      const result = await sendBulkMeetingRequests(students, advisorName);
-      if (result.success) {
-        setRequestMessage(
-          `Successfully sent meeting requests to ${result.sentCount} at-risk students`
-        );
-      } else {
-        setRequestMessage(
-          `Sent ${result.sentCount} requests, ${result.errorCount} failed`
-        );
-      }
-    } catch (error) {
-      setRequestMessage(
-        `Failed to send meeting requests: ${
-          error instanceof Error ? error.message : "Unknown error"
-        }`
-      );
-    } finally {
-      setSendingRequest(false);
-=======
   const handleSortChange = (newSortBy: "name" | "progress" | "gradYear") => {
     if (sortBy === newSortBy) {
       // Toggle direction if same sort field
@@ -341,7 +287,6 @@
       // Set new sort field with default direction
       setSortBy(newSortBy);
       setSortDirection("asc");
->>>>>>> 5dacfbbf
     }
   };
 
