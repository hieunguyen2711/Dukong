"use client";

import { useState, useEffect } from "react";
import Link from "next/link";
<<<<<<< HEAD
import { Users, Calendar, Mail, Search, X, AlertTriangle } from "lucide-react";
import { useHighPriorityConflicts } from "../hooks/useHighPriorityConflicts";
=======
import {
  Users,
  GraduationCap,
  Calendar,
  Mail,
  Search,
  X,
  Filter,
  SortAsc,
  Eye,
  EyeOff,
} from "lucide-react";
import SchedulingConflicts from "../components/SchedulingConflicts";
>>>>>>> c38945a2

interface Student {
  id: string;
  name: string;
  email: string;
  gradYear: number;
  expectedGraduation: string;
  totalCredits: number;
  completedCredits: number;
  inProgressCredits: number;
  plannedCredits: number;
}

// Sophisticated "At Risk" Logic
const isStudentAtRisk = (student: Student): boolean => {
  const CREDITS_NEEDED = 120;
  const MAX_CREDITS_PER_SEMESTER = 15; // Realistic maximum per semester
  const TYPICAL_CREDITS_PER_SEMESTER = 12; // More conservative estimate

  // Parse graduation term (e.g., "Spring 2025", "Fall 2025", "sp2026", "fa2026")
  let gradMatch = student.expectedGraduation.match(/(Spring|Fall)\s+(\d{4})/);

  // Handle short format like "sp2026", "fa2026"
  if (!gradMatch) {
    const shortMatch = student.expectedGraduation.match(/(sp|fa)(\d{4})/);
    if (shortMatch) {
      const [, shortSem, year] = shortMatch;
      gradMatch = [
        student.expectedGraduation,
        shortSem === "sp" ? "Spring" : "Fall",
        year,
      ];
    }
  }

  if (!gradMatch) return false;

  const [, gradSemester, gradYearStr] = gradMatch;
  const gradYear = parseInt(gradYearStr);

  // Calculate current semester info
  const now = new Date();
  const currentYear = now.getFullYear();
  const currentMonth = now.getMonth() + 1; // 0-based to 1-based
  const isSpring = currentMonth <= 7; // Jan-July = Spring semester period

  // Calculate semesters remaining until graduation
  let semestersRemaining = 0;

  if (gradYear > currentYear) {
    // Graduating in a future year
    const yearsRemaining = gradYear - currentYear;
    semestersRemaining = yearsRemaining * 2;

    // Adjust for current semester position and graduation semester
    if (isSpring && gradSemester === "Spring") {
      semestersRemaining -= 1; // Spring to Spring
    } else if (!isSpring && gradSemester === "Fall") {
      semestersRemaining += 0; // Fall to Fall
    } else if (isSpring && gradSemester === "Fall") {
      semestersRemaining -= 0.5; // Spring to Fall (half year less)
    } else {
      semestersRemaining -= 1.5; // Fall to Spring (1.5 years less)
    }
  } else if (gradYear === currentYear) {
    // Graduating this year
    if (gradSemester === "Spring" && isSpring) {
      semestersRemaining = 1; // Currently in spring, graduating spring
    } else if (gradSemester === "Fall" && !isSpring) {
      semestersRemaining = 1; // Currently in fall, graduating fall
    } else if (gradSemester === "Fall" && isSpring) {
      semestersRemaining = 1; // Currently in spring, graduating fall
    } else {
      semestersRemaining = 0; // Should have already graduated
    }
  } else {
    // Graduation date is in the past
    return true; // Definitely at risk if past graduation date
  }

  // Ensure minimum of 0 semesters
  semestersRemaining = Math.max(0, semestersRemaining);

  // Calculate credits earned and needed
  const creditsCompleted = student.completedCredits || 0;
  const creditsInProgress = student.inProgressCredits || 0;
  const totalCreditsEarnedOrInProgress = creditsCompleted + creditsInProgress;
  const creditsStillNeeded = Math.max(
    0,
    CREDITS_NEEDED - totalCreditsEarnedOrInProgress
  );

  // Risk assessment scenarios

  // 1. Already past graduation date with insufficient credits
  if (semestersRemaining <= 0 && creditsStillNeeded > 0) {
    return true;
  }

  // 2. No time remaining
  if (semestersRemaining <= 0) {
    return false; // Should be graduating, not at risk if they have enough credits
  }

  // 3. Check if they can realistically complete remaining credits
  const maxPossibleCredits = semestersRemaining * MAX_CREDITS_PER_SEMESTER;
  const typicalPossibleCredits =
    semestersRemaining * TYPICAL_CREDITS_PER_SEMESTER;

  // Definitely at risk if impossible even with max load
  if (creditsStillNeeded > maxPossibleCredits) {
    return true;
  }

  // At risk if they need more than typical course load
  if (creditsStillNeeded > typicalPossibleCredits) {
    return true;
  }

  // 4. Special case: Very close to graduation but behind schedule
  if (
    semestersRemaining <= 1 &&
    creditsStillNeeded > MAX_CREDITS_PER_SEMESTER * 0.8
  ) {
    return true; // Need more than 80% of max load in final semester
  }

  // 5. Early warning: More than 2 years out but significantly behind
  if (semestersRemaining >= 4) {
    const expectedCreditsAtThisPoint =
      (8 - semestersRemaining) * TYPICAL_CREDITS_PER_SEMESTER;
    if (totalCreditsEarnedOrInProgress < expectedCreditsAtThisPoint * 0.7) {
      return true; // Less than 70% of expected progress
    }
  }

  return false; // Not at risk
};

export default function Home() {
  const [students, setStudents] = useState<Student[]>([]);
  const [filteredStudents, setFilteredStudents] = useState<Student[]>([]);
  const [loading, setLoading] = useState(true);
  const [error, setError] = useState<string | null>(null);
  const [searchQuery, setSearchQuery] = useState("");
<<<<<<< HEAD
  const { highPriorityCount } = useHighPriorityConflicts();
=======
  const [sortBy, setSortBy] = useState<"name" | "progress" | "gradYear">(
    "name"
  );
  const [showFilters, setShowFilters] = useState(false);
  const [filterGradYear, setFilterGradYear] = useState<string>("all");
  const [filterProgress, setFilterProgress] = useState<string>("all");
>>>>>>> c38945a2

  useEffect(() => {
    fetchStudents();
  }, []);

  const fetchStudents = async () => {
    try {
      setLoading(true);
      // Since we don't have a students list API, we'll read the JSON file directly
      const response = await fetch("/students.json");
      if (!response.ok) {
        throw new Error("Failed to fetch students data");
      }
      const data = await response.json();
      setStudents(data);
      setFilteredStudents(data);
    } catch (err) {
      setError(err instanceof Error ? err.message : "An error occurred");
    } finally {
      setLoading(false);
    }
  };

  // Advanced filtering and sorting functionality
  useEffect(() => {
    let filtered = students;

    // Search filter
    if (searchQuery.trim()) {
      const query = searchQuery.toLowerCase();
      filtered = filtered.filter(
        (student) =>
          student.name.toLowerCase().includes(query) ||
          student.email.toLowerCase().includes(query) ||
          student.id.toLowerCase().includes(query) ||
          student.expectedGraduation.toLowerCase().includes(query)
      );
    }

    // Graduation year filter
    if (filterGradYear !== "all") {
      const currentYear = new Date().getFullYear();
      const targetYear = parseInt(filterGradYear);
      filtered = filtered.filter((student) => student.gradYear === targetYear);
    }

    // Progress filter
    if (filterProgress !== "all") {
      filtered = filtered.filter((student) => {
        const progressPercent = (student.completedCredits / 120) * 100;
        switch (filterProgress) {
          case "low":
            return progressPercent < 25;
          case "medium":
            return progressPercent >= 25 && progressPercent < 75;
          case "high":
            return progressPercent >= 75;
          default:
            return true;
        }
      });
    }

    // Sorting
    filtered.sort((a, b) => {
      switch (sortBy) {
        case "name":
          return a.name.localeCompare(b.name);
        case "progress":
          return b.completedCredits / 120 - a.completedCredits / 120;
        case "gradYear":
          return a.gradYear - b.gradYear;
        default:
          return 0;
      }
    });

    setFilteredStudents(filtered);
  }, [searchQuery, students, filterGradYear, filterProgress, sortBy]);

  const clearSearch = () => {
    setSearchQuery("");
  };

  const getGradYearColor = (gradYear: number) => {
    const currentYear = new Date().getFullYear();
    if (gradYear <= currentYear) return "text-red-600 bg-red-50";
    if (gradYear === currentYear + 1) return "text-orange-600 bg-orange-50";
    return "text-green-600 bg-green-50";
  };

  if (loading) {
    return (
      <div className="min-h-screen bg-gray-50 flex items-center justify-center">
        <div className="text-center">
          <div className="animate-spin rounded-full h-32 w-32 border-b-2 border-blue-600 mx-auto"></div>
          <div className="text-lg text-gray-600 mt-4">Loading students...</div>
        </div>
      </div>
    );
  }

  if (error) {
    return (
      <div className="min-h-screen bg-gray-50 flex items-center justify-center">
        <div className="bg-red-50 border border-red-200 rounded-lg p-8 max-w-md">
          <div className="text-red-800 text-center">
            <div className="text-lg font-semibold mb-2">
              Error Loading Students
            </div>
            <div className="mb-4">{error}</div>
            <button
              onClick={fetchStudents}
              className="px-4 py-2 bg-red-600 text-white rounded hover:bg-red-700"
            >
              Retry
            </button>
          </div>
        </div>
      </div>
    );
  }

  return (
    <div className="min-h-screen bg-gray-50">
      {/* Header */}
      <div className="bg-white shadow-sm border-b">
        <div className="max-w-7xl mx-auto px-6 py-8">
          <div>
            <h1 className="text-3xl font-bold text-gray-900">
              Academic Advisor Dashboard
            </h1>
            <p className="text-gray-600 mt-1">
              Manage student four-year plans and track academic progress
            </p>
          </div>
          <div className="mt-6 flex flex-col sm:flex-row sm:items-center sm:justify-between space-y-4 sm:space-y-0">
            <div className="flex items-center space-x-6 text-sm text-gray-600">
              <div className="flex items-center space-x-2">
                <Users className="h-4 w-4" />
                <span>
                  {filteredStudents.length} of {students.length} Students
                </span>
              </div>
              <div className="flex items-center space-x-2">
                <Calendar className="h-4 w-4" />
                <span>Academic Year 2025-2026</span>
              </div>
            </div>

            {/* Enhanced Search and Filter Controls */}
            <div className="flex flex-col sm:flex-row gap-4 w-full sm:w-auto">
              {/* Search Component */}
              <div className="relative max-w-md w-full sm:w-auto">
                <div className="relative">
                  <Search className="absolute left-3 top-1/2 transform -translate-y-1/2 h-4 w-4 text-gray-400" />
                  <input
                    type="text"
                    placeholder="Search students by name, email, or ID..."
                    value={searchQuery}
                    onChange={(e) => setSearchQuery(e.target.value)}
                    className="w-full pl-10 pr-10 py-2 border border-gray-300 rounded-lg focus:ring-2 focus:ring-blue-500 focus:border-blue-500 outline-none transition-all duration-200"
                    aria-label="Search students"
                    aria-describedby="search-results"
                  />
                  {searchQuery && (
                    <button
                      onClick={clearSearch}
                      className="absolute right-3 top-1/2 transform -translate-y-1/2 p-1 hover:bg-gray-100 rounded-full transition-colors duration-200"
                      title="Clear search"
                      aria-label="Clear search"
                    >
                      <X className="h-4 w-4 text-gray-400" />
                    </button>
                  )}
                </div>
                <div
                  id="search-results"
                  className="absolute top-full left-0 right-0 mt-1 text-xs text-gray-500"
                >
                  {searchQuery &&
                    (filteredStudents.length === 0
                      ? "No students found"
                      : `${filteredStudents.length} student${
                          filteredStudents.length === 1 ? "" : "s"
                        } found`)}
                </div>
              </div>

              {/* Filter and Sort Controls */}
              <div className="flex gap-2">
                <button
                  onClick={() => setShowFilters(!showFilters)}
                  className={`flex items-center gap-2 px-3 py-2 rounded-lg border transition-all duration-200 ${
                    showFilters
                      ? "bg-blue-50 border-blue-300 text-blue-700"
                      : "bg-white border-gray-300 text-gray-700 hover:bg-gray-50"
                  }`}
                  aria-label="Toggle filters"
                  aria-expanded={showFilters}
                >
                  <Filter className="h-4 w-4" />
                  <span className="hidden sm:inline">Filters</span>
                </button>

                <select
                  value={sortBy}
                  onChange={(e) =>
                    setSortBy(
                      e.target.value as "name" | "progress" | "gradYear"
                    )
                  }
                  className="px-3 py-2 border border-gray-300 rounded-lg bg-white text-gray-700 focus:ring-2 focus:ring-blue-500 focus:border-blue-500 outline-none transition-all duration-200"
                  aria-label="Sort students by"
                >
                  <option value="name">Sort by Name</option>
                  <option value="progress">Sort by Progress</option>
                  <option value="gradYear">Sort by Grad Year</option>
                </select>
              </div>
            </div>
          </div>
        </div>
      </div>

      {/* Filter Panel */}
      {showFilters && (
        <div className="bg-white border-b border-gray-200 shadow-sm">
          <div className="max-w-7xl mx-auto px-6 py-4">
            <div className="grid grid-cols-1 sm:grid-cols-2 lg:grid-cols-3 gap-4">
              <div>
                <label
                  htmlFor="grad-year-filter"
                  className="block text-sm font-medium text-gray-700 mb-2"
                >
                  Graduation Year
                </label>
                <select
                  id="grad-year-filter"
                  value={filterGradYear}
                  onChange={(e) => setFilterGradYear(e.target.value)}
                  className="w-full px-3 py-2 border border-gray-300 rounded-lg bg-white text-gray-700 focus:ring-2 focus:ring-blue-500 focus:border-blue-500 outline-none"
                  aria-label="Filter by graduation year"
                >
                  <option value="all">All Years</option>
                  <option value="2025">2025</option>
                  <option value="2026">2026</option>
                  <option value="2027">2027</option>
                  <option value="2028">2028</option>
                </select>
              </div>

              <div>
                <label
                  htmlFor="progress-filter"
                  className="block text-sm font-medium text-gray-700 mb-2"
                >
                  Progress Level
                </label>
                <select
                  id="progress-filter"
                  value={filterProgress}
                  onChange={(e) => setFilterProgress(e.target.value)}
                  className="w-full px-3 py-2 border border-gray-300 rounded-lg bg-white text-gray-700 focus:ring-2 focus:ring-blue-500 focus:border-blue-500 outline-none"
                  aria-label="Filter by progress level"
                >
                  <option value="all">All Progress Levels</option>
                  <option value="low">Low Progress (&lt;25%)</option>
                  <option value="medium">Medium Progress (25-75%)</option>
                  <option value="high">High Progress (&gt;75%)</option>
                </select>
              </div>

              <div className="flex items-end">
                <button
                  onClick={() => {
                    setFilterGradYear("all");
                    setFilterProgress("all");
                    setSearchQuery("");
                  }}
                  className="w-full px-4 py-2 bg-gray-100 text-gray-700 rounded-lg hover:bg-gray-200 transition-colors duration-200"
                  aria-label="Clear all filters"
                >
                  Clear All Filters
                </button>
              </div>
            </div>
          </div>
        </div>
      )}

      {/* Main Content */}
      <div className="max-w-7xl mx-auto px-6 py-8">
        {/* Scheduling Conflicts Link */}
        <div className="mb-8">
          <div className="bg-white rounded-lg shadow-sm border border-gray-200 p-6">
            <div className="flex items-center justify-between">
              <div className="flex items-center space-x-3">
                <AlertTriangle className="h-6 w-6 text-orange-600" />
                <div>
                  <h2 className="text-lg font-semibold text-gray-900">
                    Scheduling Conflicts Report
                  </h2>
                  <p className="text-gray-600 text-sm">
                    View detailed course scheduling conflicts and student overlap analysis
                  </p>
                </div>
              </div>
              <div className="flex items-center space-x-3">
                {highPriorityCount > 0 && (
                  <div className="flex items-center space-x-2 px-3 py-1 bg-red-100 text-red-800 rounded-full text-sm font-medium animate-pulse">
                    <AlertTriangle className="h-4 w-4" />
                    <span>{highPriorityCount} High Priority</span>
                  </div>
                )}
                <Link
                  href="/conflicts"
                  className={`px-4 py-2 rounded-lg transition-colors ${
                    highPriorityCount > 0
                      ? "bg-red-600 text-white hover:bg-red-700"
                      : "bg-blue-600 text-white hover:bg-blue-700"
                  }`}
                >
                  View Conflicts Report
                </Link>
              </div>
            </div>
          </div>
        </div>

        {/* Students Grid */}
        {filteredStudents.length === 0 && searchQuery ? (
          <div className="text-center py-12">
            <Search className="h-12 w-12 text-gray-300 mx-auto mb-4" />
            <h3 className="text-lg font-medium text-gray-900 mb-2">
              No students found
            </h3>
            <p className="text-gray-500">
              No students match your search for "
              <span className="font-medium">{searchQuery}</span>". Try searching
              by name, email, student ID, or graduation term.
            </p>
            <button
              onClick={clearSearch}
              className="mt-4 px-4 py-2 bg-blue-600 text-white rounded-lg hover:bg-blue-700 transition-colors"
            >
              Clear search
            </button>
          </div>
        ) : (
          <div>
            <h2 className="text-2xl font-bold text-gray-900 mb-6">
              Student Directory
            </h2>
            <div className="grid grid-cols-1 sm:grid-cols-2 lg:grid-cols-3 xl:grid-cols-4 gap-4 sm:gap-6">
              {filteredStudents.map((student, index) => {
                const progressPercent = Math.round(
                  ((student.completedCredits + student.inProgressCredits) /
                    120) *
                    100
                );
                const isAtRisk = isStudentAtRisk(student);

                return (
                  <Link
                    key={student.id}
                    href={`/student/${student.id}`}
                    className={`bg-white rounded-xl shadow-sm border transition-all duration-300 hover:shadow-lg hover:scale-[1.02] focus:outline-none focus:ring-2 focus:ring-blue-500 focus:ring-offset-2 ${
                      isAtRisk
                        ? "border-red-200 bg-red-50/30"
                        : "border-gray-200"
                    }`}
                    aria-label={`View ${student.name}'s academic plan. Progress: ${progressPercent}%`}
                    tabIndex={0}
                  >
                    <div className="p-6">
                      <div className="flex justify-between items-start mb-4">
                        <div className="flex-1 min-w-0">
                          <h3 className="text-lg font-semibold text-gray-900 truncate">
                            {student.name}
                          </h3>
                          <div className="flex items-center space-x-1 text-gray-600 mt-1">
                            <Mail
                              className="h-4 w-4 flex-shrink-0"
                              aria-hidden="true"
                            />
                            <span className="text-sm truncate">
                              {student.email}
                            </span>
                          </div>
                        </div>
                        <div className="flex flex-col items-end space-y-1">
                          <div
                            className={`px-3 py-1 rounded-full text-xs font-medium ${getGradYearColor(
                              student.gradYear
                            )}`}
                            aria-label={`Graduation year: ${student.gradYear}`}
                          >
                            {student.gradYear}
                          </div>
                          {isAtRisk && (
                            <div className="px-2 py-1 bg-red-100 text-red-700 rounded-full text-xs font-medium">
                              At Risk
                            </div>
                          )}
                        </div>
                      </div>

                      <div className="space-y-2">
                        <div className="flex justify-between text-sm">
                          <span className="text-gray-600">
                            Expected Graduation:
                          </span>
                          <span className="font-medium">
                            {student.expectedGraduation}
                          </span>
                        </div>
                        <div className="flex justify-between text-sm">
                          <span className="text-gray-600">Total Credits:</span>
                          <span className="font-medium">
                            {student.totalCredits}
                          </span>
                        </div>
                        <div className="flex justify-between text-sm">
                          <span className="text-gray-600">Completed:</span>
                          <span className="text-green-600 font-medium">
                            {student.completedCredits}
                          </span>
                        </div>
                        <div className="flex justify-between text-sm">
                          <span className="text-gray-600">In Progress:</span>
                          <span className="text-yellow-600 font-medium">
                            {student.inProgressCredits}
                          </span>
                        </div>
                        <div className="flex justify-between text-sm">
                          <span className="text-gray-600">Planned:</span>
                          <span className="text-blue-600 font-medium">
                            {student.plannedCredits}
                          </span>
                        </div>
                      </div>

                      {/* Enhanced Progress Bar */}
                      <div className="mt-4">
                        <div className="flex justify-between text-xs text-gray-600 mb-2">
                          <span className="font-medium">Academic Progress</span>
                          <span className="font-semibold">
                            {progressPercent}% Complete
                          </span>
                        </div>
                        <div
                          className="w-full bg-gray-200 rounded-full h-3 relative overflow-hidden"
                          role="progressbar"
                          aria-valuenow={progressPercent}
                          aria-valuemin={0}
                          aria-valuemax={100}
                          aria-label={`Academic progress: ${progressPercent}% complete`}
                        >
                          {/* Completed credits (green) */}
                          <div
                            className="bg-gradient-to-r from-green-500 to-green-600 h-3 rounded-l-full transition-all duration-500 ease-out"
                            style={{
                              width: `${
                                (student.completedCredits / 120) * 100
                              }%`,
                            }}
                            aria-label={`${student.completedCredits} credits completed`}
                          ></div>
                          {/* In progress credits (yellow) */}
                          <div
                            className="bg-gradient-to-r from-yellow-500 to-yellow-600 h-3 absolute top-0 transition-all duration-500 ease-out"
                            style={{
                              left: `${
                                (student.completedCredits / 120) * 100
                              }%`,
                              width: `${
                                (student.inProgressCredits / 120) * 100
                              }%`,
                            }}
                            aria-label={`${student.inProgressCredits} credits in progress`}
                          ></div>
                          {/* Planned credits (blue) */}
                          <div
                            className="bg-gradient-to-r from-blue-500 to-blue-600 h-3 absolute top-0 transition-all duration-500 ease-out"
                            style={{
                              left: `${
                                ((student.completedCredits +
                                  student.inProgressCredits) /
                                  120) *
                                100
                              }%`,
                              width: `${(student.plannedCredits / 120) * 100}%`,
                            }}
                            aria-label={`${student.plannedCredits} credits planned`}
                          ></div>
                        </div>

                        {/* Progress Legend */}
                        <div className="flex justify-between text-xs text-gray-500 mt-2">
                          <div className="flex items-center space-x-1">
                            <div className="w-2 h-2 bg-green-500 rounded-full"></div>
                            <span>{student.completedCredits} completed</span>
                          </div>
                          <div className="flex items-center space-x-1">
                            <div className="w-2 h-2 bg-yellow-500 rounded-full"></div>
                            <span>{student.inProgressCredits} in progress</span>
                          </div>
                          <div className="flex items-center space-x-1">
                            <div className="w-2 h-2 bg-blue-500 rounded-full"></div>
                            <span>{student.plannedCredits} planned</span>
                          </div>
                        </div>
                      </div>

                      <div className="mt-4 text-center">
                        <span className="text-blue-600 text-sm font-medium hover:text-blue-700 transition-colors duration-200">
                          View Four-Year Plan →
                        </span>
                      </div>
                    </div>
                  </Link>
                );
              })}
            </div>
          </div>
        )}

        {/* Summary Dashboard */}
        <div className="mt-12">
          <h2 className="text-2xl font-bold text-gray-900 mb-6">
            Academic Overview
          </h2>
          <div className="grid grid-cols-1 sm:grid-cols-2 lg:grid-cols-4 gap-4 sm:gap-6 mb-8">
            <div className="bg-white rounded-xl p-6 shadow-sm border border-gray-200">
              <div className="flex items-center justify-between">
                <div>
                  <p className="text-sm font-medium text-gray-600">
                    Total Students
                  </p>
                  <p className="text-3xl font-bold text-gray-900">
                    {students.length}
                  </p>
                </div>
                <div className="p-3 bg-blue-100 rounded-full">
                  <Users className="h-6 w-6 text-blue-600" />
                </div>
              </div>
            </div>

            <div className="bg-white rounded-xl p-6 shadow-sm border border-gray-200">
              <div className="flex items-center justify-between">
                <div>
                  <p className="text-sm font-medium text-gray-600">
                    Avg Progress
                  </p>
                  <p className="text-3xl font-bold text-gray-900">
                    {students.length > 0
                      ? Math.round(
                          students.reduce(
                            (acc, student) =>
                              acc + (student.completedCredits / 120) * 100,
                            0
                          ) / students.length
                        )
                      : 0}
                    %
                  </p>
                </div>
                <div className="p-3 bg-green-100 rounded-full">
                  <GraduationCap className="h-6 w-6 text-green-600" />
                </div>
              </div>
            </div>

            <div className="bg-white rounded-xl p-6 shadow-sm border border-gray-200">
              <div className="flex items-center justify-between">
                <div>
                  <p className="text-sm font-medium text-gray-600">At Risk</p>
                  <p className="text-3xl font-bold text-red-600">
                    {
                      students.filter((student) => isStudentAtRisk(student))
                        .length
                    }
                  </p>
                </div>
                <div className="p-3 bg-red-100 rounded-full">
                  <Eye className="h-6 w-6 text-red-600" />
                </div>
              </div>
            </div>

            <div className="bg-white rounded-xl p-6 shadow-sm border border-gray-200">
              <div className="flex items-center justify-between">
                <div>
                  <p className="text-sm font-medium text-gray-600">On Track</p>
                  <p className="text-3xl font-bold text-green-600">
                    {
                      students.filter((student) => {
                        const progress = (student.completedCredits / 120) * 100;
                        return progress >= 75;
                      }).length
                    }
                  </p>
                </div>
                <div className="p-3 bg-green-100 rounded-full">
                  <Calendar className="h-6 w-6 text-green-600" />
                </div>
              </div>
            </div>
          </div>
<<<<<<< HEAD
        )}
=======
        </div>

        {/* Scheduling Conflicts Section */}
        <div className="mt-12">
          <SchedulingConflicts />
        </div>
>>>>>>> c38945a2
      </div>
    </div>
  );
}<|MERGE_RESOLUTION|>--- conflicted
+++ resolved
@@ -2,10 +2,6 @@
 
 import { useState, useEffect } from "react";
 import Link from "next/link";
-<<<<<<< HEAD
-import { Users, Calendar, Mail, Search, X, AlertTriangle } from "lucide-react";
-import { useHighPriorityConflicts } from "../hooks/useHighPriorityConflicts";
-=======
 import {
   Users,
   GraduationCap,
@@ -17,9 +13,10 @@
   SortAsc,
   Eye,
   EyeOff,
+  AlertTriangle,
 } from "lucide-react";
 import SchedulingConflicts from "../components/SchedulingConflicts";
->>>>>>> c38945a2
+import { useHighPriorityConflicts } from "../hooks/useHighPriorityConflicts";
 
 interface Student {
   id: string;
@@ -165,16 +162,13 @@
   const [loading, setLoading] = useState(true);
   const [error, setError] = useState<string | null>(null);
   const [searchQuery, setSearchQuery] = useState("");
-<<<<<<< HEAD
-  const { highPriorityCount } = useHighPriorityConflicts();
-=======
   const [sortBy, setSortBy] = useState<"name" | "progress" | "gradYear">(
     "name"
   );
   const [showFilters, setShowFilters] = useState(false);
   const [filterGradYear, setFilterGradYear] = useState<string>("all");
   const [filterProgress, setFilterProgress] = useState<string>("all");
->>>>>>> c38945a2
+  const { highPriorityCount } = useHighPriorityConflicts();
 
   useEffect(() => {
     fetchStudents();
@@ -786,16 +780,12 @@
               </div>
             </div>
           </div>
-<<<<<<< HEAD
-        )}
-=======
         </div>
 
         {/* Scheduling Conflicts Section */}
         <div className="mt-12">
           <SchedulingConflicts />
         </div>
->>>>>>> c38945a2
       </div>
     </div>
   );
